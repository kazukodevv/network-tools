package main

import (
	"fmt"
	"log"
	"log/slog"
	"net"
<<<<<<< HEAD
	"os"
=======
>>>>>>> 91fb87f8
	"strings"
)

const DNS_PORT = 8053
const MESSAGE_SIZE = 512
const MIN_MESSAGE_SIZE = 12

// DNSHeader represents the header of a DNS message
type DNSHeader struct {
	ID      uint16 // Identifier for the DNS message
	Flags   uint16 // Flags for the DNS message
	QDCount uint16 // Number of questions
	ANCount uint16 // Number of answers
	NSCount uint16 // Number of authority records
	ARCount uint16 // Number of additional records
}

// DNSQuestion represents a single DNS question
type DNSQuestion struct {
	Name  string // Domain name in the question
	Type  uint16 // Type of the query (A, AAAA, etc.)
	Class uint16 // Class of the query (IN, CH, HS, etc.)
}

// DNSResourceRecord represents a single DNS resource record
type DNSResourceRecord struct {
	Name  string // Domain name of the resource record
	Type  uint16 // Type of the resource record (A, AAAA, etc.)
	Class uint16 // Class of the resource record (IN, CH, HS, etc.)
	TTL   uint32 // Time to live for the resource record
	Data  []byte // Data of the resource record (IP address, etc.)
}

// DNSMessage represents a complete DNS message
type DNSMessage struct {
	Header    DNSHeader           // Header of the DNS message
	Questions []DNSQuestion       // List of questions in the DNS message
	Answers   []DNSResourceRecord // List of answers in the DNS message
<<<<<<< HEAD
}

// DNS Record Types
const (
	TYPE_A     = 1
	TYPE_NS    = 2
	TYPE_CNAME = 5
	TYPE_AAAA  = 28
	CLASS_IN   = 1
)

// Simple in memory DNS server that listens for DNS queries on UDP port 8053
var dnsRecords = map[string]map[uint16][]byte{
	"www.example.com": {
		TYPE_A: []byte{192, 168, 1, 1}, // 192.168.1.1
	},
	"example.com": {
		TYPE_A: []byte{192, 168, 1, 1}, // 192.168.1.1
	},
	"test.com": {
		TYPE_A: []byte{10, 0, 0, 1}, // 10.0.0.1
	},
	"localhost": {
		TYPE_A: []byte{127, 0, 0, 1}, // 127.0.0.1
	},
	"google.com": {
		TYPE_A: []byte{8, 8, 8, 8}, // 8.8.8.8 (example)
	},
}

var logger *slog.Logger

func init() {
	handler := slog.NewJSONHandler(os.Stdout, &slog.HandlerOptions{
		Level:     slog.LevelDebug,
		AddSource: true,
	})
	logger = slog.New(handler)
	slog.SetDefault(logger)
=======
>>>>>>> 91fb87f8
}

// DNS Record Types
const (
	TYPE_A     = 1
	TYPE_NS    = 2
	TYPE_CNAME = 5
	TYPE_AAAA  = 28
	CLASS_IN   = 1
)

// Simple in memory DNS server that listens for DNS queries on UDP port 8053
// var dnsRecords = map[string]map[uint16][]byte{
// 	"example.com": {
// 		TYPE_A: []byte{192, 168, 1, 1}, // 192.168.1.1
// 	},
// 	"test.com": {
// 		TYPE_A: []byte{10, 0, 0, 1}, // 10.0.0.1
// 	},
// 	"localhost": {
// 		TYPE_A: []byte{127, 0, 0, 1}, // 127.0.0.1
// 	},
// }

func main() {
	addr, err := net.ResolveUDPAddr("udp", fmt.Sprintf(":%d", DNS_PORT))
	if err != nil {
		logger.Error("Failed to resolve UDP address",
			"error", err,
			"port", DNS_PORT)
		os.Exit(1)
	}

	conn, err := net.ListenUDP("udp", addr)
	if err != nil {
		logger.Error("Failed to listen on UDP",
			"error", err,
			"address", addr.String())
		os.Exit(1)
	}
	defer conn.Close()

	logger.Info("DNS Server started",
		"port", DNS_PORT,
		"message_size", MESSAGE_SIZE)

	for {
		buffer := make([]byte, MESSAGE_SIZE)
		n, clientAddr, err := conn.ReadFromUDP(buffer)
		if err != nil {
			logger.Error("Error reading from UDP",
				"error", err,
				"client_addr", clientAddr)
			continue
		}

		go handleDNSQuery(conn, clientAddr, buffer[:n])
	}
}

func handleDNSQuery(conn *net.UDPConn, clientAddr *net.UDPAddr, data []byte) {
	queryLogger := logger.With(
		"client_addr", clientAddr.String(),
		"query_size", len(data))

	queryLogger.Debug("Received DNS query",
		"data_hex", fmt.Sprintf("%x", data))

	if len(data) < MIN_MESSAGE_SIZE {
<<<<<<< HEAD
		queryLogger.Warn("DNS message too short",
			"min_size", MIN_MESSAGE_SIZE)
=======
		log.Println("Received DNS message too short")
>>>>>>> 91fb87f8
		return
	}

	msg, err := parseDNSMessage(data)
	if err != nil {
		queryLogger.Error("Failed to parse DNS message", "error", err)
		return
	}

	queryLogger.Info("Parsed DNS message",
		"message_id", msg.Header.ID,
		"flags", msg.Header.Flags,
		"question_count", msg.Header.QDCount,
		"question_name", func() string {
			if len(msg.Questions) > 0 {
				return msg.Questions[0].Name
			}
			return ""
		}())

	response := createDNSResponse(msg)

	responseBytes := encodeDNSMessage(response)
	_, err = conn.WriteToUDP(responseBytes, clientAddr)
	if err != nil {
		queryLogger.Error("Failed to send DNS response", "error", err)
		return
	}

	queryLogger.Info("Query handled successfully",
		"domain", func() string {
			if len(msg.Questions) > 0 {
				return msg.Questions[0].Name
			}
			return ""
		}(),
		"response_size", len(responseBytes),
		"answer_count", response.Header.ANCount)
}

func parseDNSMessage(data []byte) (*DNSMessage, error) {
<<<<<<< HEAD
	if len(data) < MIN_MESSAGE_SIZE {
		return nil, fmt.Errorf("message too short: %d bytes, minimum %d required", len(data), MIN_MESSAGE_SIZE)
	}

=======
>>>>>>> 91fb87f8
	msg := &DNSMessage{}

	msg.Header.ID = uint16(data[0])<<8 | uint16(data[1])
	msg.Header.Flags = uint16(data[2])<<8 | uint16(data[3])
	msg.Header.QDCount = uint16(data[4])<<8 | uint16(data[5])
	msg.Header.ANCount = uint16(data[6])<<8 | uint16(data[7])
	msg.Header.NSCount = uint16(data[8])<<8 | uint16(data[9])
	msg.Header.ARCount = uint16(data[10])<<8 | uint16(data[11])

	fmt.Printf("DNS Header: ID=%d, Flags=%d, QDCount=%d, ANCount=%d, NSCount=%d, ARCount=%d\n",
		msg.Header.ID, msg.Header.Flags, msg.Header.QDCount,
		msg.Header.ANCount, msg.Header.NSCount, msg.Header.ARCount)

	offset := 12
	for range int(msg.Header.QDCount) {
		question, newOffset, err := parseQuestions(data, offset)
		if err != nil {
			return nil, err
		}
		msg.Questions = append(msg.Questions, question)
		offset = newOffset
	}

	return msg, nil
}

func parseQuestions(data []byte, offset int) (DNSQuestion, int, error) {
	question := DNSQuestion{}

	name, newOffset, err := parseDomainName(data, offset)
	if err != nil {
		return question, 0, err
	}
	question.Name = name

<<<<<<< HEAD
	logger.Debug("Parsed question name", "name", question.Name)
=======
	log.Printf("Parsed question name: %s", question.Name)
>>>>>>> 91fb87f8

	if newOffset+4 > len(data) {
		return question, 0, fmt.Errorf("not enough data for question type and class")
	}

	question.Type = uint16(data[newOffset])<<8 | uint16(data[newOffset+1])
	question.Class = uint16(data[newOffset+2])<<8 | uint16(data[newOffset+3])

<<<<<<< HEAD
	logger.Debug("Parsed question details",
		"name", question.Name,
		"type", question.Type,
		"class", question.Class)

=======
>>>>>>> 91fb87f8
	return question, newOffset + 4, nil
}

func parseDomainName(data []byte, offset int) (string, int, error) {
	var labels []string

	for {
		if offset >= len(data) {
			return "", 0, fmt.Errorf("unexpected end of data")
		}

		length := data[offset]

		// check for end of labels
		if length == 0 {
			offset++
			break
		}

		// check for compression pointer
		// 0xC0 = 11000000
		if length&0xC0 == 0xC0 {
			if offset+1 >= len(data) {
				return "", 0, fmt.Errorf("invalid compression pointer")
			}
			// 0x3F = 00111111
			pointer := int(uint16(length&0x3F)<<8 | uint16(data[offset+1]))
			name, _, err := parseDomainName(data, pointer)
			if err != nil {
				return "", 0, err
			}
			labels = append(labels, strings.Split(name, ".")...)
			offset += 2
			break
		}

		if offset+int(length)+1 > len(data) {
			return "", 0, fmt.Errorf("label extends beyond data")
		}

		label := string(data[offset+1 : offset+1+int(length)])
		labels = append(labels, label)
		offset += int(length) + 1
	}

	if len(labels) == 0 {
		return ".", offset, nil
	}

	return strings.Join(labels, "."), offset, nil
<<<<<<< HEAD
}

func createDNSResponse(query *DNSMessage) *DNSMessage {
	response := &DNSMessage{
		Header: DNSHeader{
			ID:      query.Header.ID,
			Flags:   0x8180, // Standard query response with no error 1000 0001 1000 0000
			QDCount: query.Header.QDCount,
			ANCount: 0,
			NSCount: 0,
			ARCount: 0,
		},
		Questions: query.Questions,
	}

	responseLogger := logger.With("query_id", query.Header.ID)

	for _, question := range query.Questions {
		questionLogger := responseLogger.With(
			"domain", question.Name,
			"type", question.Type,
			"class", question.Class)

		if question.Type == TYPE_A && question.Class == CLASS_IN {
			domainName := strings.ToLower(question.Name)
			if records, exists := dnsRecords[domainName]; exists {
				if ipData, hasA := records[TYPE_A]; hasA {
					answer := DNSResourceRecord{
						Name:  question.Name,
						Type:  TYPE_A,
						Class: CLASS_IN,
						TTL:   300, // Example TTL of 300 seconds
						Data:  ipData,
					}
					response.Answers = append(response.Answers, answer)
					response.Header.ANCount++

					questionLogger.Info("DNS record found",
						"ip", fmt.Sprintf("%d.%d.%d.%d", ipData[0], ipData[1], ipData[2], ipData[3]),
						"ttl", answer.TTL)
				}
			}
		}
	}

	if response.Header.ANCount == 0 {
		response.Header.Flags |= 0x0003 // Set the "NXDOMAIN" flag // NXDOMAIN（Non-Existent Domain）0000 0000 0000 0011
	}

	return response
}

func encodeDNSMessage(msg *DNSMessage) []byte {
	var buffer []byte

	// Encode the header
	buffer = append(buffer, byte(msg.Header.ID>>8), byte(msg.Header.ID))
	buffer = append(buffer, byte(msg.Header.Flags>>8), byte(msg.Header.Flags))
	buffer = append(buffer, byte(msg.Header.QDCount>>8), byte(msg.Header.QDCount))
	buffer = append(buffer, byte(msg.Header.ANCount>>8), byte(msg.Header.ANCount))
	buffer = append(buffer, byte(msg.Header.NSCount>>8), byte(msg.Header.NSCount))
	buffer = append(buffer, byte(msg.Header.ARCount>>8), byte(msg.Header.ARCount))

	// Encode the questions
	for _, question := range msg.Questions {
		nameBytes := encodeDomainName(question.Name)
		buffer = append(buffer, nameBytes...)
		buffer = append(buffer, byte(question.Type>>8), byte(question.Type))
		buffer = append(buffer, byte(question.Class>>8), byte(question.Class))
	}

	// Encode the answers
	for _, answer := range msg.Answers {
		buffer = append(buffer, encodeDomainName(answer.Name)...)
		buffer = append(buffer, byte(answer.Type>>8), byte(answer.Type))
		buffer = append(buffer, byte(answer.Class>>8), byte(answer.Class))
		buffer = append(buffer, byte(answer.TTL>>24), byte(answer.TTL>>16),
			byte(answer.TTL>>8), byte(answer.TTL))
		buffer = append(buffer, byte(len(answer.Data)>>8), byte(len(answer.Data)))
		buffer = append(buffer, answer.Data...)
	}

	return buffer
}

func encodeDomainName(name string) []byte {
	if name == "" {
		return []byte{0} // Empty domain name
	}

	var buffer []byte
	labels := strings.Split(name, ".")
	for _, label := range labels {
		if len(label) > 63 {
			slog.Warn("Label too long", "label", label)
			continue
		}
		buffer = append(buffer, byte(len(label)))
		buffer = append(buffer, []byte(label)...)
	}
	buffer = append(buffer, 0) // Null byte to end the domain name

	return buffer
=======
>>>>>>> 91fb87f8
}<|MERGE_RESOLUTION|>--- conflicted
+++ resolved
@@ -2,13 +2,9 @@
 
 import (
 	"fmt"
-	"log"
 	"log/slog"
 	"net"
-<<<<<<< HEAD
 	"os"
-=======
->>>>>>> 91fb87f8
 	"strings"
 )
 
@@ -47,7 +43,6 @@
 	Header    DNSHeader           // Header of the DNS message
 	Questions []DNSQuestion       // List of questions in the DNS message
 	Answers   []DNSResourceRecord // List of answers in the DNS message
-<<<<<<< HEAD
 }
 
 // DNS Record Types
@@ -87,31 +82,7 @@
 	})
 	logger = slog.New(handler)
 	slog.SetDefault(logger)
-=======
->>>>>>> 91fb87f8
-}
-
-// DNS Record Types
-const (
-	TYPE_A     = 1
-	TYPE_NS    = 2
-	TYPE_CNAME = 5
-	TYPE_AAAA  = 28
-	CLASS_IN   = 1
-)
-
-// Simple in memory DNS server that listens for DNS queries on UDP port 8053
-// var dnsRecords = map[string]map[uint16][]byte{
-// 	"example.com": {
-// 		TYPE_A: []byte{192, 168, 1, 1}, // 192.168.1.1
-// 	},
-// 	"test.com": {
-// 		TYPE_A: []byte{10, 0, 0, 1}, // 10.0.0.1
-// 	},
-// 	"localhost": {
-// 		TYPE_A: []byte{127, 0, 0, 1}, // 127.0.0.1
-// 	},
-// }
+}
 
 func main() {
 	addr, err := net.ResolveUDPAddr("udp", fmt.Sprintf(":%d", DNS_PORT))
@@ -158,12 +129,8 @@
 		"data_hex", fmt.Sprintf("%x", data))
 
 	if len(data) < MIN_MESSAGE_SIZE {
-<<<<<<< HEAD
 		queryLogger.Warn("DNS message too short",
 			"min_size", MIN_MESSAGE_SIZE)
-=======
-		log.Println("Received DNS message too short")
->>>>>>> 91fb87f8
 		return
 	}
 
@@ -205,13 +172,10 @@
 }
 
 func parseDNSMessage(data []byte) (*DNSMessage, error) {
-<<<<<<< HEAD
 	if len(data) < MIN_MESSAGE_SIZE {
 		return nil, fmt.Errorf("message too short: %d bytes, minimum %d required", len(data), MIN_MESSAGE_SIZE)
 	}
 
-=======
->>>>>>> 91fb87f8
 	msg := &DNSMessage{}
 
 	msg.Header.ID = uint16(data[0])<<8 | uint16(data[1])
@@ -247,11 +211,7 @@
 	}
 	question.Name = name
 
-<<<<<<< HEAD
 	logger.Debug("Parsed question name", "name", question.Name)
-=======
-	log.Printf("Parsed question name: %s", question.Name)
->>>>>>> 91fb87f8
 
 	if newOffset+4 > len(data) {
 		return question, 0, fmt.Errorf("not enough data for question type and class")
@@ -260,14 +220,11 @@
 	question.Type = uint16(data[newOffset])<<8 | uint16(data[newOffset+1])
 	question.Class = uint16(data[newOffset+2])<<8 | uint16(data[newOffset+3])
 
-<<<<<<< HEAD
 	logger.Debug("Parsed question details",
 		"name", question.Name,
 		"type", question.Type,
 		"class", question.Class)
 
-=======
->>>>>>> 91fb87f8
 	return question, newOffset + 4, nil
 }
 
@@ -318,7 +275,6 @@
 	}
 
 	return strings.Join(labels, "."), offset, nil
-<<<<<<< HEAD
 }
 
 func createDNSResponse(query *DNSMessage) *DNSMessage {
@@ -422,6 +378,4 @@
 	buffer = append(buffer, 0) // Null byte to end the domain name
 
 	return buffer
-=======
->>>>>>> 91fb87f8
 }