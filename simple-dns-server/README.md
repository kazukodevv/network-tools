# Simple DNS Server

A lightweight DNS server implementation in Go that can parse DNS queries and respond to DNS requests. This server listens on UDP port 8053 and implements DNS message parsing with support for domain name compression.

## Features

- ✅ DNS message parsing (header, questions)
- ✅ Domain name parsing with compression pointer support
- ✅ UDP server implementation
- ✅ Concurrent request handling
- ⏳ DNS response generation (in development)
- ⏳ A record resolution (in development)

## Architecture

The server implements the following DNS data structures:

- **DNSHeader**: Contains message ID, flags, and record counts
- **DNSQuestion**: Represents DNS queries (domain name, type, class)
- **DNSResourceRecord**: For DNS answers (name, type, class, TTL, data)
- **DNSMessage**: Complete DNS message structure

## Getting Started

### Prerequisites

- Go 1.23.1 or later

### Installation

1. Clone or download this repository
2. Navigate to the project directory:
   ```sh
   cd simple-dns-server
   ```

### Running the Server

```sh
<<<<<<< HEAD
go run main.go
```

The server will start on port 8053 and display:
```
DNS Server started on port 8053
```

### Testing the Server

Use `dig` to test DNS queries:

```sh
# Test basic DNS queries
=======
# Test the configured domains
>>>>>>> 91fb87f8
dig @localhost -p 8053 www.example.com
dig @localhost -p 8053 test.com
dig @localhost -p 8053 localhost

# Test with specific record types
dig @localhost -p 8053 example.com A
dig @localhost -p 8053 example.com AAAA

# Verbose output to see the full exchange
dig @localhost -p 8053 +short www.example.com
```

### Example Output

When a DNS query is received, the server will log:

```
Received DNS query from 127.0.0.1:12345: 1a2b0100000100000000000003777777076578616d706c6503636f6d0000010001
DNS Header: ID=6699, Flags=256, QDCount=1, ANCount=0, NSCount=0, ARCount=0
Parsed question name: www.example.com
Parsed DNS message: &{Header:{ID:6699 Flags=256 QDCount:1 ANCount:0 NSCount:0 ARCount:0} Questions:[{Name:www.example.com Type:1 Class:1}] Answers:[]}
```

## Testing

The project includes comprehensive unit tests and integration tests to ensure reliability.

### Running Tests

```sh
# Run all tests
go test -v

# Run tests with coverage
go test -cover

# Run only unit tests (excluding integration tests)
go test -v -run "^Test[^I]"

# Run only integration tests
go test -v -run "TestIntegration"

# Run benchmarks
go test -bench=.

# Generate coverage report
go test -coverprofile=coverage.out
go tool cover -html=coverage.out
```

### Test Coverage

The test suite includes:

- **Unit Tests**: Test individual functions like domain name parsing, DNS message encoding/decoding
- **Integration Tests**: End-to-end tests that start a real server and send DNS queries
- **Benchmark Tests**: Performance tests for critical functions
- **Error Handling Tests**: Validate proper error handling for malformed inputs

Current test coverage: ~67% of statements

## DNS Protocol Implementation

### Supported DNS Record Types

| Type | Value | Description |
|------|-------|-------------|
| A    | 1     | IPv4 address |
| NS   | 2     | Name server |
| CNAME| 5     | Canonical name |
| AAAA | 28    | IPv6 address |

### DNS Classes

| Class | Value | Description |
|-------|-------|-------------|
| IN    | 1     | Internet |

## Development

### Project Structure

```
.
├── go.mod          # Go module definition
├── main.go         # Main server implementation
└── README.md       # This file
```

### Key Functions

- `main()`: Sets up UDP server and handles incoming connections
- `handleDNSQuery()`: Processes individual DNS queries
- `parseDNSMessage()`: Parses DNS packet headers and questions
- `parseQuestions()`: Extracts DNS questions from packets
- `parseDomainName()`: Handles domain name parsing with compression

### Adding DNS Records

Currently, the server only parses DNS queries. To add response functionality, uncomment and modify the `dnsRecords` map in `main.go`:

```go
var dnsRecords = map[string]map[uint16][]byte{
    "example.com": {
        TYPE_A: []byte{192, 168, 1, 1}, // 192.168.1.1
    },
    "test.com": {
        TYPE_A: []byte{10, 0, 0, 1}, // 10.0.0.1
    },
    "localhost": {
        TYPE_A: []byte{127, 0, 0, 1}, // 127.0.0.1
    },
}
```

## Configuration

- **Port**: 8053 (configurable via `DNS_PORT` constant)
- **Message Size**: 512 bytes (configurable via `MESSAGE_SIZE` constant)
- **Minimum Message Size**: 12 bytes (DNS header size)

## Troubleshooting

### Common Issues

1. **Permission denied on port 53**: Use port 8053 instead (port 53 requires root privileges)
2. **No response from server**: Ensure the server is running and listening on the correct port
3. **Parse errors**: Check that DNS queries are properly formatted

### Debugging

Enable verbose logging by examining the console output when running the server. The server logs:
- Incoming DNS queries (hex format)
- Parsed DNS headers
- Domain names extracted from queries
- Any parsing errors

## Logger

```sh
cat log.json | jq 'select(.level == "ERROR")'
cat log.json | jq 'select(.level == "INFO")'

cat log.json | jq 'select(.msg | contains("DNS record found"))'
cat log.json | jq 'select(.msg | contains("Query handled"))'

cat log.json | jq 'select(.domain == "www.example.com")'
cat log.json | jq 'select(.question_name == "www.example.com")'
```<|MERGE_RESOLUTION|>--- conflicted
+++ resolved
@@ -37,7 +37,6 @@
 ### Running the Server
 
 ```sh
-<<<<<<< HEAD
 go run main.go
 ```
 
@@ -52,9 +51,6 @@
 
 ```sh
 # Test basic DNS queries
-=======
-# Test the configured domains
->>>>>>> 91fb87f8
 dig @localhost -p 8053 www.example.com
 dig @localhost -p 8053 test.com
 dig @localhost -p 8053 localhost
